# Odoo PO Translator

<<<<<<< HEAD
Desktop helper for translating Odoo `.po` files. It ships with a focused GUI, language-aware validation, and an optional CLI so you can batch jobs locally or plug it into automation.
=======
Fast, AI-powered translation tool for Odoo `.po` files using Google Gemini 2.5 Flash-Lite with an optional offline glossary engine.
>>>>>>> 2bce77de

## Quick start
```bash
pip install -r requirements.txt
<<<<<<< HEAD
python app.py              # launch the desktop app
# or
po-translator translate module.po --target fr --offline
```

## Key features (v1.0.0)
- Gemini 2.5 Flash-Lite support with rate-limited requests and cache reuse when an API key is provided.
- Offline glossary engine (English↔French, English↔Spanish) that keeps placeholders intact for air-gapped use.
- Smart language detection combining heuristics, `langid`, and Google Translate (optional) to flag mismatches before translating.
- CustomTkinter UI with pagination, selection tools, theming, and language-mismatch prompts tuned for Odoo strings.
- Simple CLI (`po-translator`) that mirrors GUI rules for unattended runs, including dry-run validation.

## Working offline
- Set `PO_TRANSLATOR_OFFLINE_MODE=1` or toggle "Offline mode" in the sidebar to stay on local translations only.
- Disable network-backed detection by exporting `PO_TRANSLATOR_USE_GOOGLE_DETECTION=0`.
- Cached results live in `~/.po_translator` so repeated phrases stay instant even without the network.

## Important limitations
- Automated translations are drafts — review output for domain-specific vocabulary and legal terminology.
- Offline glossary coverage is intentionally narrow; uncommon language pairs fall back to the online model when available.
- Google Gemini or Translate APIs may change pricing or availability. Monitor usage and keep keys outside the repository.
- The GUI targets desktop workflows; server-side Odoo integration and headless automation are not bundled.
- No telemetry or analytics are collected, but logs and caches remain on disk. Clear them with `python clear_cache.py` if needed.

## Project status & support
- Current release: **v1.0.0** (MIT licensed).
- Tested on Python 3.11+ using `python -m unittest` with offline mode enabled.
- Security guidance and supported versions live in [SECURITY.md](SECURITY.md); lifecycle notes are kept in [CHANGELOG.md](CHANGELOG.md).
=======

# 2. Run the app
python app.py
```

## 📋 Requirements

- **Python 3.11+**
- **Gemini API Key** (free at https://aistudio.google.com/app/apikey) — optional when using offline mode
- **Dependencies**: `polib`, `langdetect`, `langid`, `customtkinter`, `google-generativeai`, `googletrans`

## 🎯 Usage

### 1. Get API Key (FREE)
1. Visit https://aistudio.google.com/app/apikey
2. Create a free API key
3. Paste it in the app sidebar and click "Save API Key"

### 2. Import PO Files
- Click "📁 Import Files"
- Select one or more `.po` files
- Files are automatically merged and deduplicated

### 3. Configure Languages
- **Source Language**: Language of `msgid` (default: English)
- **Target Language**: Language for `msgstr` (default: French)
- **Auto-detect**: Automatically correct language mismatches

### 4. Translate
- Click "🌐 Translate All" to translate all untranslated entries
- Or select specific entries and click "✓ Translate Selected"
- Enable **Offline mode** in the sidebar to use the local glossary translator instead of Gemini
- Prefer the `po-translator` CLI for automated builds and CI pipelines (see [Command Line Usage](#-command-line-usage-srcpo_translatorclipy))

### 5. Export
- Click "💾 Save File" to export translated `.po` file
- Optionally compile to `.mo` file

## 🏗️ Project Structure

```
translator_odoo/
├── app.py                      # Main entry point
├── clear_cache.py              # Cache management utility
├── requirements.txt            # Python dependencies
├── test_translation_debug.py   # Debug translation issues
├── test_translator.py          # Unit tests
├── test_files/                 # Sample PO files for testing
│   ├── test_fr_en.po          # French → English test
│   ├── test_mixed.po          # Mixed language test
│   └── test_with_variables.po # Variable preservation test
└── src/po_translator/
    ├── translator.py           # Core AI translator (Gemini 2.5)
    ├── core/                   # Business logic
    │   ├── merger.py          # PO file merging
    │   ├── cleaner.py         # Entry deduplication
    │   └── indexer.py         # Module tracking
    ├── utils/                  # Utilities
    │   ├── logger.py          # Logging system
    │   ├── language.py        # Language detection
    │   └── file_utils.py      # File operations
    └── gui/                    # GUI components
        ├── app.py             # Main application window
        ├── components/        # UI components
        │   ├── sidebar.py     # Scrollable left sidebar
        │   ├── toolbar.py     # Top toolbar
        │   ├── table.py       # Translation table
        │   └── statusbar.py   # Bottom status bar
        ├── dialogs/           # Dialog windows
        │   ├── edit_dialog.py
        │   ├── export_dialog.py
        │   └── statistics_dialog.py
        └── widgets/           # Custom widgets
            └── undo_manager.py
```

## 🔧 Core Components

### Translator (`src/po_translator/translator.py`)

**Key Features:**
- Gemini 2.5 Flash-Lite integration
- Smart language detection with keyword-based fallback
- Odoo glossary for consistent terminology
- Translation caching (JSON-based)
- Variable preservation validation
- Retry logic with rate limiting (~10 req/sec)

**Supported Languages:**
- English (en)
- French (fr)
- Spanish (es)
- German (de)
- Italian (it)
- Portuguese (pt)
- Dutch (nl)
- Arabic (ar)

**Odoo Glossary (French):**
```python
"Invoice" → "Facture"
"Quotation" → "Devis"
"Sales" → "Ventes"
"Purchase Order" → "Bon de commande"
"Delivery Order" → "Livraison"
"Partner" → "Partenaire"
"Customer" → "Client"
"Vendor" → "Fournisseur"
# ... and more
```

### Language Detection (`src/po_translator/utils/language.py`)

- **Keyword-based detection** for short texts (< 3 words)
- **langdetect fallback** for longer texts
- **Confidence mapping** to handle misdetections
- **French/English indicators** for Odoo-specific terms
- **Optional Google-backed detection** (set `PO_TRANSLATOR_USE_GOOGLE_DETECTION=0` to keep detection fully offline)

### Offline Glossary Translator (`src/po_translator/translator.py`)

- Local heuristic engine for common ERP phrases (English ↔ French, English ↔ Spanish)
- Preserves placeholders and punctuation automatically
- Caches results alongside online translations
- Toggle via the **Offline mode** switch in the UI or `PO_TRANSLATOR_OFFLINE_MODE=1`

### 🔌 Command Line Usage (`src/po_translator/cli.py`)

Use the bundled CLI when you need unattended translations:

```bash
# Translate a PO file offline and overwrite it in place
po-translator translate --source fr --target en --offline --in-place test_files/test_fr_en.po

# Keep the original file intact and write to ./build with a suffix
po-translator translate test.po --output-dir build --suffix .en --target en

# Force retranslation using Gemini if an API key is available
GEMINI_API_KEY=... po-translator translate module.po --source en --target fr
```

The CLI mirrors the GUI rules (language detection, glossary handling, cache
reuse). Use `--dry-run` to validate files without touching disk and
`--include-obsolete` when auditing archived entries.

## 🛠️ Modes & Workflow

```mermaid
flowchart TD
    Start((Launch App)) --> Mode{Offline mode?}
    Mode -->|Yes| Offline[Local glossary translator]
    Mode -->|No| Online[Gemini 2.5 Flash-Lite]
    Offline --> Import[Import / merge PO files]
    Online --> Import
    Import --> Analyse[Language analysis & validation]
    Analyse --> Choice{Translate scope}
    Choice -->|All entries| TranslateAll[Translate All]
    Choice -->|Selected rows| TranslateSome[Translate Selected]
    TranslateAll --> Review[Review table & pagination]
    TranslateSome --> Review
    Review --> Export[Export or save]
    Export --> Finish((Complete))
```

## 📴 Offline Mode

- Toggle directly from the sidebar ("Offline mode (no API)") or set `PO_TRANSLATOR_OFFLINE_MODE=1` before launching the app.
- Works entirely without network access using curated Odoo terminology for English↔French and English↔Spanish flows.
- Offline translations participate in caching, statistics, selection workflows, and validation prompts.
- Supply a Gemini API key and disable offline mode to switch back to high-fidelity online translations.

### 🔐 Security & Compliance

- Store API keys in environment variables or your CI secret manager. The CLI
  accepts `--api-key`, but environment variables keep scripts key-free.
- Set `PO_TRANSLATOR_USE_GOOGLE_DETECTION=0` and enable offline mode for fully
  air-gapped usage.
- Review [SECURITY.md](SECURITY.md) for supported versions, reporting guidance,
  and privacy recommendations.

### 📦 Releases & Automation

- The project follows semantic versioning—see [CHANGELOG.md](CHANGELOG.md) for
  release notes.
- Install via `pip install .` or `pip install -e .` to obtain the
  `po-translator` entry point.
- Add `python -m unittest` to CI (after setting
  `PO_TRANSLATOR_OFFLINE_MODE=1`) to keep regressions covered.

### GUI (`src/po_translator/gui/`)

- **Modular architecture** - Each component is independent
- **Scrollable sidebar** - All controls accessible
- **Pagination** - Displays 50 entries at a time for performance
- **Background loading** - Progress bar during file import
- **Undo/Redo** - Track changes with history

## 🎨 GUI Features

### Sidebar (Scrollable)
- API key management
- Language selection (source/target)
- Auto-detect toggle
- Translation controls
- Statistics display

### Translation Table
- Display 50 entries at a time (pagination)
- Inline editing
- Status indicators (translated/untranslated)
- Module tracking
- Search and filter

### Dialogs
- **Edit Dialog**: Modify msgid/msgstr
- **Export Dialog**: Choose export options
- **Statistics Dialog**: View detailed stats

## 📊 Statistics

View real-time statistics:
- Total requests
- Cache hits (hit rate %)
- API calls (efficiency %)
- Errors and retries
- Auto-corrections
- Cache entries

Click "📊 Statistics" in the sidebar to view.

## 🐛 Troubleshooting

### Translation Not Working

1. **Check API Key**: Make sure it's saved in the sidebar
2. **Check Model**: Should be `gemini-2.5-flash-lite`
3. **Clear Cache**: Run `python clear_cache.py`
4. **Check Logs**: View `app.log` or `po_translator.log`
5. **Test Debug**: Run `python test_translation_debug.py`

### Common Issues

**"Module not found"**
```bash
pip install -r requirements.txt
```

**"Can't find init.tcl" (WSL)**
```bash
sudo apt install python3-tk
```

**Slow Performance**
- Reduce display limit in table (default: 50)
- Clear cache if too large
- Check API rate limits

**Language Detection Issues**
- Enable "Auto-detect & correct language"
- Check `src/po_translator/utils/language.py` for indicators
- Add custom keywords if needed

## 🧪 Testing

### Debug Translation

## ⚖️ Project Review

**Pros**

- End-to-end `.po` workflow with import/merge, validation, translation, and export tightly integrated in the desktop UI.
- Robust language detection stack with offline heuristics, langid, and optional Google support for tricky entries.
- Offline glossary translator ensures mission-critical translations continue even when Gemini is unavailable.
- Rich GUI experience with pagination, theming, undo/redo, mismatch prompts, and translation statistics.

**Cons / Risks**

- Gemini dependency still underpins high-quality translations; changes in API availability or pricing can impact online mode.
- Offline translator currently focuses on English↔French and English↔Spanish phrases; other language pairs fall back to pass-through behaviour.
- Desktop-focused CustomTkinter UI may need adaptation for headless or server-based Odoo automation scenarios.
- Sensitive `.po` strings should be vetted before online translation to avoid leaking confidential ERP data.

**Suggested Improvements**

- Expand offline dictionaries and allow user-managed glossaries per project or module.
- Provide packaged releases (versioned builds, changelog) and automated CI covering multiple Python/Odoo environments.
- Add API quota monitoring and key management helpers (e.g., masked storage, rotation reminders).
- Offer optional human-in-the-loop review workflow (comments, approvals) to improve translation quality for domain-specific terms.
```bash
python test_translation_debug.py
```
Tests:
- Basic translation (Facture → Invoice)
- Variable preservation
- Cognate handling (Client, Article)

### Unit Tests
```bash
python test_translator.py
```

### Test Files
Located in `test_files/`:
- `test_fr_en.po` - French to English
- `test_mixed.po` - Mixed languages
- `test_with_variables.po` - Variable preservation

## ⚙️ Configuration

### API Key Storage
Stored in `.config` file (auto-created)

### Cache Location
`~/.po_translator/translation_cache.json`

### Clear Cache
```bash
python clear_cache.py
```
Or via GUI: Statistics → Clear Cache

### Logging
- `app.log` - Application logs
- `po_translator.log` - Translation logs
- Level: `DEBUG` (configurable in `utils/logger.py`)

## 🔍 How It Works

### Translation Flow

1. **Import** → Load and merge `.po` files
2. **Detect** → Check language of `msgid`
3. **Translate** → Call Gemini API with Odoo-aware prompt
4. **Validate** → Check variables are preserved
5. **Cache** → Store translation for reuse
6. **Export** → Save translated `.po` file

### Smart Language Detection

```python
# Example: msgid is French but should be English
msgid = "Facture"  # Detected as French
target = "fr"      # Target is French

# Skip! Already in target language
# OR translate to English first if source is English
```

### Prompt Engineering

```
You are an expert translator for Odoo ERP software.

Task: Translate from French to English
Context: Odoo ERP

Rules:
1. Keep placeholders exactly (%(name)s, %s, {x}, etc.)
2. Preserve HTML and newlines (\n)
3. Use professional, natural English
4. Only return the translation — no quotes, no explanation
5. Do NOT return the same text unless it's a real cognate

Glossary: { ... Odoo terms ... }

Text: Facture
Translation:
```

## 🚀 Performance

- **Rate Limit**: ~10 requests/sec
- **Cache Hit Rate**: 70-90% on repeated translations
- **Display Limit**: 50 entries (configurable)
- **Background Loading**: Non-blocking file import
- **Batch Processing**: Translate multiple entries efficiently

## 👨‍💻 For Developers

### Adding New Languages

Edit `src/po_translator/translator.py`:

```python
LANGUAGES = {
    "xx": {"name": "New Language"},
}

ODOO_TERMS = {
    "xx": {
        "Invoice": "Translation",
        # ... add terms
    }
}
```

### Customizing Prompt

Edit `_get_prompt()` in `src/po_translator/translator.py`

### Adding GUI Components

1. Create file in `src/po_translator/gui/components/`
2. Import in `__init__.py`
3. Use in `app.py`

### Modifying Language Detection

Edit `src/po_translator/utils/language.py`:
- Add keywords to `FRENCH_INDICATORS` / `ENGLISH_INDICATORS`
- Adjust confidence thresholds
- Add language mappings

## 📝 Best Practices

1. **Always test** with `test_translation_debug.py` after changes
2. **Clear cache** when changing models or prompts
3. **Use auto-detect** for mixed-language files
4. **Review translations** before exporting
5. **Monitor statistics** to track API usage
6. **Keep logs** for debugging (DEBUG level)

## 🤝 Contributing

1. Fork the repository
2. Create a feature branch
3. Make changes
4. Test thoroughly
5. Submit pull request

## 📄 License

MIT License - Free to use and modify

## 👤 Author

Made with ❤️ for the Odoo community

---

## 🎯 Pro Tips

- Use **auto-detect** to handle mixed-language files automatically
- **Clear cache** when switching between models or languages
- **Test with debug script** before translating large files
- **Monitor statistics** to optimize API usage
- **Use pagination** for large files (50 entries at a time)
- **Check logs** for detailed error messages

## 🔮 Roadmap

- [ ] Support more AI providers (OpenAI, Claude, local LLMs)
- [ ] Translation memory across projects
- [ ] Custom glossary management
- [ ] Batch file processing
- [ ] REST API for automation
- [ ] Plugin system
- [ ] Quality scoring
- [ ] Collaborative translation

---

**Need help?** Check `app.log` for detailed debugging information.

**Enjoy translating!** 🚀✨
>>>>>>> 2bce77de
<|MERGE_RESOLUTION|>--- conflicted
+++ resolved
@@ -1,83 +1,162 @@
 # Odoo PO Translator
 
-<<<<<<< HEAD
-Desktop helper for translating Odoo `.po` files. It ships with a focused GUI, language-aware validation, and an optional CLI so you can batch jobs locally or plug it into automation.
-=======
-Fast, AI-powered translation tool for Odoo `.po` files using Google Gemini 2.5 Flash-Lite with an optional offline glossary engine.
->>>>>>> 2bce77de
+
+
+[![Python 3.11+](https://img.shields.io/badge/python-3.11+-blue.svg)](https://www.python.org/downloads/)
+[![License: MIT](https://img.shields.io/badge/License-MIT-green.svg)](LICENSE)
+[![Version](https://img.shields.io/badge/version-1.0.0-orange.svg)](CHANGELOG.md)
+
+> **AI-powered translation assistant for Odoo `.po` files with offline support**
+
+Fast, intelligent tool for translating Odoo localization files. Works online with Gemini AI or completely offline with built-in glossaries. Features smart language detection, variable preservation, and Odoo-specific terminology database. Includes modern GUI and CLI for automation.
+
+**Why this tool?** Manual translation of Odoo modules is slow and error-prone. This tool automates the process while preserving technical placeholders and using consistent ERP terminology across 8 current languages.
+
 
 ## Quick start
+
 ```bash
 pip install -r requirements.txt
-<<<<<<< HEAD
 python app.py              # launch the desktop app
 # or
 po-translator translate module.po --target fr --offline
 ```
 
+---
+
 ## Key features (v1.0.0)
-- Gemini 2.5 Flash-Lite support with rate-limited requests and cache reuse when an API key is provided.
-- Offline glossary engine (English↔French, English↔Spanish) that keeps placeholders intact for air-gapped use.
-- Smart language detection combining heuristics, `langid`, and Google Translate (optional) to flag mismatches before translating.
-- CustomTkinter UI with pagination, selection tools, theming, and language-mismatch prompts tuned for Odoo strings.
-- Simple CLI (`po-translator`) that mirrors GUI rules for unattended runs, including dry-run validation.
+
+- **Gemini 2.5 Flash-Lite** support with rate-limited requests and cache reuse when an API key is provided
+- **Offline glossary engine** (English↔French, English↔Spanish) that keeps placeholders intact for air-gapped use
+- **Smart language detection** combining heuristics, `langid`, and Google Translate (optional) to flag mismatches before translating
+- **CustomTkinter UI** with pagination, selection tools, theming, and language-mismatch prompts tuned for Odoo strings
+- **Simple CLI** (`po-translator`) that mirrors GUI rules for unattended runs, including dry-run validation
+
+---
 
 ## Working offline
-- Set `PO_TRANSLATOR_OFFLINE_MODE=1` or toggle "Offline mode" in the sidebar to stay on local translations only.
-- Disable network-backed detection by exporting `PO_TRANSLATOR_USE_GOOGLE_DETECTION=0`.
-- Cached results live in `~/.po_translator` so repeated phrases stay instant even without the network.
+
+- Set `PO_TRANSLATOR_OFFLINE_MODE=1` or toggle "Offline mode" in the sidebar to stay on local translations only
+- Disable network-backed detection by exporting `PO_TRANSLATOR_USE_GOOGLE_DETECTION=0`
+- Cached results live in `~/.po_translator` so repeated phrases stay instant even without the network
+
+---
 
 ## Important limitations
-- Automated translations are drafts — review output for domain-specific vocabulary and legal terminology.
-- Offline glossary coverage is intentionally narrow; uncommon language pairs fall back to the online model when available.
-- Google Gemini or Translate APIs may change pricing or availability. Monitor usage and keep keys outside the repository.
-- The GUI targets desktop workflows; server-side Odoo integration and headless automation are not bundled.
-- No telemetry or analytics are collected, but logs and caches remain on disk. Clear them with `python clear_cache.py` if needed.
+
+- Automated translations are drafts — review output for domain-specific vocabulary and legal terminology
+- Offline glossary coverage is intentionally narrow; uncommon language pairs fall back to the online model when available
+- Google Gemini or Translate APIs may change pricing or availability. Monitor usage and keep keys outside the repository
+- The GUI targets desktop workflows; server-side Odoo integration and headless automation are not bundled
+- No telemetry or analytics are collected, but logs and caches remain on disk. Clear them with `python clear_cache.py` if needed
+
+---
 
 ## Project status & support
-- Current release: **v1.0.0** (MIT licensed).
-- Tested on Python 3.11+ using `python -m unittest` with offline mode enabled.
-- Security guidance and supported versions live in [SECURITY.md](SECURITY.md); lifecycle notes are kept in [CHANGELOG.md](CHANGELOG.md).
-=======
-
-# 2. Run the app
-python app.py
-```
-
-## 📋 Requirements
+
+- Current release: **v1.0.0** (MIT licensed)
+- Tested on Python 3.11+ using `python -m unittest` with offline mode enabled
+- Security guidance and supported versions live in [SECURITY.md](SECURITY.md); lifecycle notes are kept in [CHANGELOG.md](CHANGELOG.md)
+
+---
+
+## Requirements
 
 - **Python 3.11+**
 - **Gemini API Key** (free at https://aistudio.google.com/app/apikey) — optional when using offline mode
 - **Dependencies**: `polib`, `langdetect`, `langid`, `customtkinter`, `google-generativeai`, `googletrans`
 
-## 🎯 Usage
-
-### 1. Get API Key (FREE)
+**WSL Users**: `sudo apt install python3-tk`
+
+---
+
+## Usage
+
+### 1. Get API Key (Optional)
+
 1. Visit https://aistudio.google.com/app/apikey
 2. Create a free API key
 3. Paste it in the app sidebar and click "Save API Key"
 
 ### 2. Import PO Files
+
 - Click "📁 Import Files"
 - Select one or more `.po` files
 - Files are automatically merged and deduplicated
 
 ### 3. Configure Languages
+
 - **Source Language**: Language of `msgid` (default: English)
 - **Target Language**: Language for `msgstr` (default: French)
 - **Auto-detect**: Automatically correct language mismatches
 
 ### 4. Translate
+
 - Click "🌐 Translate All" to translate all untranslated entries
 - Or select specific entries and click "✓ Translate Selected"
 - Enable **Offline mode** in the sidebar to use the local glossary translator instead of Gemini
-- Prefer the `po-translator` CLI for automated builds and CI pipelines (see [Command Line Usage](#-command-line-usage-srcpo_translatorclipy))
+- Prefer the `po-translator` CLI for automated builds and CI pipelines (see [Command Line Usage](#command-line-usage))
 
 ### 5. Export
+
 - Click "💾 Save File" to export translated `.po` file
 - Optionally compile to `.mo` file
 
-## 🏗️ Project Structure
+---
+
+## Command Line Usage
+
+Use the bundled CLI when you need unattended translations:
+
+```bash
+# Translate a PO file offline and overwrite it in place
+po-translator translate --source fr --target en --offline --in-place test_files/test_fr_en.po
+
+# Keep the original file intact and write to ./build with a suffix
+po-translator translate test.po --output-dir build --suffix .en --target en
+
+# Force retranslation using Gemini if an API key is available
+GEMINI_API_KEY=... po-translator translate module.po --source en --target fr
+
+# Dry run (validation only)
+po-translator translate module.po --target es --dry-run
+```
+
+The CLI mirrors the GUI rules (language detection, glossary handling, cache reuse). Use `--dry-run` to validate files without touching disk and `--include-obsolete` when auditing archived entries.
+
+---
+
+## Modes & Workflow
+
+```mermaid
+flowchart TD
+    Start((Launch App)) --> Mode{Offline mode?}
+    Mode -->|Yes| Offline[Local glossary translator]
+    Mode -->|No| Online[Gemini 2.5 Flash-Lite]
+    Offline --> Import[Import / merge PO files]
+    Online --> Import
+    Import --> Analyse[Language analysis & validation]
+    Analyse --> Choice{Translate scope}
+    Choice -->|All entries| TranslateAll[Translate All]
+    Choice -->|Selected rows| TranslateSome[Translate Selected]
+    TranslateAll --> Review[Review table & pagination]
+    TranslateSome --> Review
+    Review --> Export[Export or save]
+    Export --> Finish((Complete))
+```
+
+---
+
+## Offline Mode
+
+- Toggle directly from the sidebar ("Offline mode (no API)") or set `PO_TRANSLATOR_OFFLINE_MODE=1` before launching the app
+- Works entirely without network access using curated Odoo terminology for English↔French and English↔Spanish flows
+- Offline translations participate in caching, statistics, selection workflows, and validation prompts
+- Supply a Gemini API key and disable offline mode to switch back to high-fidelity online translations
+
+---
+
+## Project Structure
 
 ```
 translator_odoo/
@@ -92,6 +171,7 @@
 │   └── test_with_variables.po # Variable preservation test
 └── src/po_translator/
     ├── translator.py           # Core AI translator (Gemini 2.5)
+    ├── cli.py                  # Command-line interface
     ├── core/                   # Business logic
     │   ├── merger.py          # PO file merging
     │   ├── cleaner.py         # Entry deduplication
@@ -115,7 +195,9 @@
             └── undo_manager.py
 ```
 
-## 🔧 Core Components
+---
+
+## Core Components
 
 ### Translator (`src/po_translator/translator.py`)
 
@@ -126,6 +208,7 @@
 - Translation caching (JSON-based)
 - Variable preservation validation
 - Retry logic with rate limiting (~10 req/sec)
+- Offline glossary engine for air-gapped environments
 
 **Supported Languages:**
 - English (en)
@@ -137,7 +220,7 @@
 - Dutch (nl)
 - Arabic (ar)
 
-**Odoo Glossary (French):**
+**Odoo Glossary (French Example):**
 ```python
 "Invoice" → "Facture"
 "Quotation" → "Devis"
@@ -153,95 +236,100 @@
 ### Language Detection (`src/po_translator/utils/language.py`)
 
 - **Keyword-based detection** for short texts (< 3 words)
-- **langdetect fallback** for longer texts
+- **langid fallback** for longer texts
 - **Confidence mapping** to handle misdetections
 - **French/English indicators** for Odoo-specific terms
 - **Optional Google-backed detection** (set `PO_TRANSLATOR_USE_GOOGLE_DETECTION=0` to keep detection fully offline)
 
-### Offline Glossary Translator (`src/po_translator/translator.py`)
+### Offline Glossary Translator
 
 - Local heuristic engine for common ERP phrases (English ↔ French, English ↔ Spanish)
-- Preserves placeholders and punctuation automatically
+- Preserves placeholders (`%(name)s`, `%s`, `{x}`) and punctuation automatically
 - Caches results alongside online translations
 - Toggle via the **Offline mode** switch in the UI or `PO_TRANSLATOR_OFFLINE_MODE=1`
 
-### 🔌 Command Line Usage (`src/po_translator/cli.py`)
-
-Use the bundled CLI when you need unattended translations:
-
-```bash
-# Translate a PO file offline and overwrite it in place
-po-translator translate --source fr --target en --offline --in-place test_files/test_fr_en.po
-
-# Keep the original file intact and write to ./build with a suffix
-po-translator translate test.po --output-dir build --suffix .en --target en
-
-# Force retranslation using Gemini if an API key is available
-GEMINI_API_KEY=... po-translator translate module.po --source en --target fr
-```
-
-The CLI mirrors the GUI rules (language detection, glossary handling, cache
-reuse). Use `--dry-run` to validate files without touching disk and
-`--include-obsolete` when auditing archived entries.
-
-## 🛠️ Modes & Workflow
-
-```mermaid
-flowchart TD
-    Start((Launch App)) --> Mode{Offline mode?}
-    Mode -->|Yes| Offline[Local glossary translator]
-    Mode -->|No| Online[Gemini 2.5 Flash-Lite]
-    Offline --> Import[Import / merge PO files]
-    Online --> Import
-    Import --> Analyse[Language analysis & validation]
-    Analyse --> Choice{Translate scope}
-    Choice -->|All entries| TranslateAll[Translate All]
-    Choice -->|Selected rows| TranslateSome[Translate Selected]
-    TranslateAll --> Review[Review table & pagination]
-    TranslateSome --> Review
-    Review --> Export[Export or save]
-    Export --> Finish((Complete))
-```
-
-## 📴 Offline Mode
-
-- Toggle directly from the sidebar ("Offline mode (no API)") or set `PO_TRANSLATOR_OFFLINE_MODE=1` before launching the app.
-- Works entirely without network access using curated Odoo terminology for English↔French and English↔Spanish flows.
-- Offline translations participate in caching, statistics, selection workflows, and validation prompts.
-- Supply a Gemini API key and disable offline mode to switch back to high-fidelity online translations.
-
-### 🔐 Security & Compliance
-
-- Store API keys in environment variables or your CI secret manager. The CLI
-  accepts `--api-key`, but environment variables keep scripts key-free.
-- Set `PO_TRANSLATOR_USE_GOOGLE_DETECTION=0` and enable offline mode for fully
-  air-gapped usage.
-- Review [SECURITY.md](SECURITY.md) for supported versions, reporting guidance,
-  and privacy recommendations.
-
-### 📦 Releases & Automation
-
-- The project follows semantic versioning—see [CHANGELOG.md](CHANGELOG.md) for
-  release notes.
-- Install via `pip install .` or `pip install -e .` to obtain the
-  `po-translator` entry point.
-- Add `python -m unittest` to CI (after setting
-  `PO_TRANSLATOR_OFFLINE_MODE=1`) to keep regressions covered.
-
-### GUI (`src/po_translator/gui/`)
-
-- **Modular architecture** - Each component is independent
-- **Scrollable sidebar** - All controls accessible
-- **Pagination** - Displays 50 entries at a time for performance
-- **Background loading** - Progress bar during file import
-- **Undo/Redo** - Track changes with history
-
-## 🎨 GUI Features
+---
+
+## How It Works
+
+### Translation Flow
+
+1. **Import** → Load and merge `.po` files
+2. **Detect** → Check language of `msgid` using smart detection
+3. **Translate** → Call Gemini API with Odoo-aware prompt (or use offline glossary)
+4. **Validate** → Check variables are preserved (`%(name)s`, `%s`, `{x}`)
+5. **Cache** → Store translation for reuse (70-90% hit rate)
+6. **Export** → Save translated `.po` file
+
+### Smart Language Detection
+
+```python
+# Example: msgid is French but should be English
+msgid = "Facture"  # Detected as French
+target = "fr"      # Target is French
+
+# Result: Skip! Already in target language
+# OR translate to English first if source language is English
+```
+
+The system combines:
+- Keyword-based detection for short texts (Odoo-specific terms)
+- `langid` for longer phrases
+- Optional Google Translate detection for ambiguous cases
+- Confidence mapping to handle edge cases
+
+### Prompt Engineering
+
+The AI translator uses carefully crafted prompts to ensure high-quality, Odoo-aware translations:
+
+```
+You are an expert translator for Odoo ERP software.
+
+Task: Translate from French to English
+Context: Odoo ERP
+
+Rules:
+1. Keep placeholders exactly as they are (%(name)s, %s, {x}, etc.)
+2. Preserve HTML tags and newlines (\n)
+3. Use professional, natural English suitable for business software
+4. Only return the translation — no quotes, no explanation, no commentary
+5. Do NOT return the same text unless it's a real cognate (e.g., "Email" stays "Email")
+
+Glossary:
+{
+  "Facture": "Invoice",
+  "Devis": "Quotation",
+  "Ventes": "Sales",
+  "Bon de commande": "Purchase Order",
+  "Livraison": "Delivery Order",
+  "Partenaire": "Partner",
+  "Client": "Customer",
+  "Fournisseur": "Vendor"
+  ... (full Odoo terminology)
+}
+
+Text: Créer une nouvelle facture pour ce client
+Translation:
+```
+
+**Result**: `Create a new invoice for this customer`
+
+The prompt ensures:
+- Variables are never modified
+- Odoo-specific terminology is consistent
+- Professional tone appropriate for ERP software
+- No hallucinations or extra commentary
+- Smart handling of cognates and technical terms
+
+---
+
+## GUI Features
 
 ### Sidebar (Scrollable)
 - API key management
 - Language selection (source/target)
 - Auto-detect toggle
+- Offline mode switch
 - Translation controls
 - Statistics display
 
@@ -254,10 +342,13 @@
 
 ### Dialogs
 - **Edit Dialog**: Modify msgid/msgstr
-- **Export Dialog**: Choose export options
+- **Export Dialog**: Choose export options (.po, .mo)
 - **Statistics Dialog**: View detailed stats
-
-## 📊 Statistics
+- **Language Mismatch Dialog**: Handle detected mismatches
+
+---
+
+## Statistics
 
 View real-time statistics:
 - Total requests
@@ -269,154 +360,135 @@
 
 Click "📊 Statistics" in the sidebar to view.
 
-## 🐛 Troubleshooting
-
-### Translation Not Working
-
-1. **Check API Key**: Make sure it's saved in the sidebar
-2. **Check Model**: Should be `gemini-2.5-flash-lite`
-3. **Clear Cache**: Run `python clear_cache.py`
-4. **Check Logs**: View `app.log` or `po_translator.log`
-5. **Test Debug**: Run `python test_translation_debug.py`
-
-### Common Issues
-
-**"Module not found"**
+---
+
+## Configuration
+
+### Environment Variables
+
 ```bash
-pip install -r requirements.txt
-```
-
-**"Can't find init.tcl" (WSL)**
+# API key (for automation)
+export GEMINI_API_KEY="your-key"
+
+# Offline mode
+export PO_TRANSLATOR_OFFLINE_MODE=1
+
+# Disable online language detection
+export PO_TRANSLATOR_USE_GOOGLE_DETECTION=0
+```
+
+### Files
+
+- `.config` - API key storage (gitignored)
+- `~/.po_translator/translation_cache.json` - Translation cache
+- `app.log` - Application logs
+- `po_translator.log` - Translation logs
+
+### Clear Cache
+
 ```bash
-sudo apt install python3-tk
-```
-
-**Slow Performance**
-- Reduce display limit in table (default: 50)
-- Clear cache if too large
-- Check API rate limits
-
-**Language Detection Issues**
-- Enable "Auto-detect & correct language"
-- Check `src/po_translator/utils/language.py` for indicators
-- Add custom keywords if needed
-
-## 🧪 Testing
+python clear_cache.py
+```
+
+Or via GUI: Statistics → Clear Cache
+
+---
+
+## Security & Compliance
+
+- Store API keys in environment variables or your CI secret manager. The CLI accepts `--api-key`, but environment variables keep scripts key-free
+- Set `PO_TRANSLATOR_USE_GOOGLE_DETECTION=0` and enable offline mode for fully air-gapped usage
+- Review [SECURITY.md](SECURITY.md) for supported versions, reporting guidance, and privacy recommendations
+- **Do not translate confidential/sensitive data** without compliance review
+
+---
+
+## Releases & Automation
+
+- The project follows semantic versioning—see [CHANGELOG.md](CHANGELOG.md) for release notes
+- Install via `pip install .` or `pip install -e .` to obtain the `po-translator` entry point
+- Add `python -m unittest` to CI (after setting `PO_TRANSLATOR_OFFLINE_MODE=1`) to keep regressions covered
+
+---
+
+## Development Workflow (Odoo Projects)
+
+```bash
+# Navigate to customer project
+cdc customer_project
+
+# Launch translator
+python ~/path/to/translator_odoo/app.py
+
+# In GUI:
+# - Import module's i18n/*.po files
+# - Configure source/target languages
+# - Translate (online or offline)
+# - Export translated file
+
+# Copy translated file back to module
+cp translated_output.po ./custom_module/i18n/fr.po
+
+# Update Odoo module
+start_odoo -u custom_module
+```
+
+---
+
+## Testing
 
 ### Debug Translation
 
-## ⚖️ Project Review
-
-**Pros**
-
-- End-to-end `.po` workflow with import/merge, validation, translation, and export tightly integrated in the desktop UI.
-- Robust language detection stack with offline heuristics, langid, and optional Google support for tricky entries.
-- Offline glossary translator ensures mission-critical translations continue even when Gemini is unavailable.
-- Rich GUI experience with pagination, theming, undo/redo, mismatch prompts, and translation statistics.
-
-**Cons / Risks**
-
-- Gemini dependency still underpins high-quality translations; changes in API availability or pricing can impact online mode.
-- Offline translator currently focuses on English↔French and English↔Spanish phrases; other language pairs fall back to pass-through behaviour.
-- Desktop-focused CustomTkinter UI may need adaptation for headless or server-based Odoo automation scenarios.
-- Sensitive `.po` strings should be vetted before online translation to avoid leaking confidential ERP data.
-
-**Suggested Improvements**
-
-- Expand offline dictionaries and allow user-managed glossaries per project or module.
-- Provide packaged releases (versioned builds, changelog) and automated CI covering multiple Python/Odoo environments.
-- Add API quota monitoring and key management helpers (e.g., masked storage, rotation reminders).
-- Offer optional human-in-the-loop review workflow (comments, approvals) to improve translation quality for domain-specific terms.
 ```bash
 python test_translation_debug.py
 ```
+
 Tests:
 - Basic translation (Facture → Invoice)
 - Variable preservation
 - Cognate handling (Client, Article)
 
 ### Unit Tests
+
 ```bash
 python test_translator.py
 ```
 
 ### Test Files
+
 Located in `test_files/`:
 - `test_fr_en.po` - French to English
 - `test_mixed.po` - Mixed languages
 - `test_with_variables.po` - Variable preservation
 
-## ⚙️ Configuration
-
-### API Key Storage
-Stored in `.config` file (auto-created)
-
-### Cache Location
-`~/.po_translator/translation_cache.json`
-
-### Clear Cache
-```bash
-python clear_cache.py
-```
-Or via GUI: Statistics → Clear Cache
-
-### Logging
-- `app.log` - Application logs
-- `po_translator.log` - Translation logs
-- Level: `DEBUG` (configurable in `utils/logger.py`)
-
-## 🔍 How It Works
-
-### Translation Flow
-
-1. **Import** → Load and merge `.po` files
-2. **Detect** → Check language of `msgid`
-3. **Translate** → Call Gemini API with Odoo-aware prompt
-4. **Validate** → Check variables are preserved
-5. **Cache** → Store translation for reuse
-6. **Export** → Save translated `.po` file
-
-### Smart Language Detection
-
-```python
-# Example: msgid is French but should be English
-msgid = "Facture"  # Detected as French
-target = "fr"      # Target is French
-
-# Skip! Already in target language
-# OR translate to English first if source is English
-```
-
-### Prompt Engineering
-
-```
-You are an expert translator for Odoo ERP software.
-
-Task: Translate from French to English
-Context: Odoo ERP
-
-Rules:
-1. Keep placeholders exactly (%(name)s, %s, {x}, etc.)
-2. Preserve HTML and newlines (\n)
-3. Use professional, natural English
-4. Only return the translation — no quotes, no explanation
-5. Do NOT return the same text unless it's a real cognate
-
-Glossary: { ... Odoo terms ... }
-
-Text: Facture
-Translation:
-```
-
-## 🚀 Performance
-
-- **Rate Limit**: ~10 requests/sec
+---
+
+## Troubleshooting
+
+| Issue | Solution |
+|-------|----------|
+| "Module not found" | `pip install -r requirements.txt` |
+| "Can't find init.tcl" (WSL) | `sudo apt install python3-tk` |
+| Translation not working | Check API key or enable offline mode |
+| Slow performance | Clear cache: `python clear_cache.py` |
+| Wrong language detected | Enable "Auto-detect" in sidebar |
+| Offline mode limitations | Only EN↔FR, EN↔ES supported offline |
+
+**Check logs**: `app.log` (application) and `po_translator.log` (translations)
+
+---
+
+## Performance
+
+- **Rate Limit**: ~10 requests/second (online mode)
 - **Cache Hit Rate**: 70-90% on repeated translations
-- **Display Limit**: 50 entries (configurable)
-- **Background Loading**: Non-blocking file import
-- **Batch Processing**: Translate multiple entries efficiently
-
-## 👨‍💻 For Developers
+- **Display**: 50 entries/page (configurable)
+- **Background Loading**: Non-blocking file import with progress bar
+- **Offline**: Instant translation (no network delay)
+
+---
+
+## For Developers
 
 ### Adding New Languages
 
@@ -452,56 +524,119 @@
 - Adjust confidence thresholds
 - Add language mappings
 
-## 📝 Best Practices
+---
+
+## Best Practices
 
 1. **Always test** with `test_translation_debug.py` after changes
 2. **Clear cache** when changing models or prompts
 3. **Use auto-detect** for mixed-language files
-4. **Review translations** before exporting
+4. **Review translations** before deploying to production
 5. **Monitor statistics** to track API usage
 6. **Keep logs** for debugging (DEBUG level)
-
-## 🤝 Contributing
+7. **Use offline mode** for sensitive data or air-gapped environments
+
+---
+
+## Ideas for Contributors 🤝
+
+We'd love your help! Here are impactful areas where you can contribute:
+
+- Add more language pairs to offline glossary (German, Italian, Portuguese, etc.)
+- Create user-managed glossary system (per-project custom terms)
+- Improve language detection accuracy for edge cases
+
+- Package as standalone executable (PyInstaller) for non-technical users
+- Add API quota monitoring dashboard with usage alerts
+- Build Odoo Studio plugin for direct integration
+- Create REST API endpoints for CI/CD pipelines
+
+- Implement human-in-the-loop review workflow (approve/reject/comment)
+- Add translation quality scoring and confidence metrics
+- Create collaborative mode (multi-user translation projects)
+- Build dark/light theme switcher
+
+- Support additional AI providers (OpenAI, Claude, Ollama for local LLMs)
+- Implement translation memory across projects
+- Add batch processing improvements
+- Create automated CI testing for multiple Python/Odoo versions
+
+- Add video tutorials and screencasts
+- Translate README to other languages
+- Create troubleshooting guides
+- Write blog posts about Odoo translation best practices
+
+**Pick any task that interests you!** Small contributions are welcome - even fixing typos or improving docs helps. Check open issues or propose new ideas!
+
+---
+
+## Roadmap
+
+- [ ] Expand offline glossaries (more language pairs)
+- [ ] User-managed glossaries per project
+- [ ] Support OpenAI, Claude, local LLMs (Ollama)
+- [ ] Translation memory across projects
+- [ ] API quota monitoring in GUI
+- [ ] Quality scoring and confidence metrics
+- [ ] REST API for CI/CD integration
+- [ ] Plugin system for Odoo Studio integration
+- [ ] Collaborative translation (multi-user)
+
+---
+
+## Contributing
 
 1. Fork the repository
-2. Create a feature branch
-3. Make changes
-4. Test thoroughly
-5. Submit pull request
-
-## 📄 License
-
-MIT License - Free to use and modify
-
-## 👤 Author
-
-Made with ❤️ for the Odoo community
-
----
-
-## 🎯 Pro Tips
-
-- Use **auto-detect** to handle mixed-language files automatically
-- **Clear cache** when switching between models or languages
-- **Test with debug script** before translating large files
-- **Monitor statistics** to optimize API usage
-- **Use pagination** for large files (50 entries at a time)
-- **Check logs** for detailed error messages
-
-## 🔮 Roadmap
-
-- [ ] Support more AI providers (OpenAI, Claude, local LLMs)
-- [ ] Translation memory across projects
-- [ ] Custom glossary management
-- [ ] Batch file processing
-- [ ] REST API for automation
-- [ ] Plugin system
-- [ ] Quality scoring
-- [ ] Collaborative translation
-
----
-
-**Need help?** Check `app.log` for detailed debugging information.
-
-**Enjoy translating!** 🚀✨
->>>>>>> 2bce77de
+2. Create a feature branch (`git checkout -b feature/amazing-feature`)
+3. Test thoroughly (`python test_translator.py`)
+4. Commit changes (`git commit -m '[ADD] feature: description'`)
+5. Push to branch (`git push origin feature/amazing-feature`)
+6. Open Pull Request
+
+**Code Standards**: Follow existing patterns, add tests, update README
+
+---
+
+## License
+
+**MIT License** - Free to use, modify, and distribute
+
+---
+
+## Pro Tips
+
+💡 **First time?** Start with offline mode and `test_files/test_fr_en.po`  
+💡 **Large files?** Use pagination (50 entries/page) + monitor Statistics  
+💡 **Mixed languages?** Enable "Auto-detect & correct language"  
+💡 **Repeated terms?** Cache will speed up subsequent translations by 70-90%  
+💡 **Custom terms?** Add to `ODOO_TERMS` glossary for consistency  
+💡 **API limits?** Monitor Statistics → reduce concurrent translations if needed  
+💡 **Sensitive data?** Use offline mode (`PO_TRANSLATOR_OFFLINE_MODE=1`)
+
+---
+
+## Support
+
+**Issues?** Check logs first: `app.log` and `po_translator.log`
+
+**Questions?** See [SECURITY.md](SECURITY.md) and [CHANGELOG.md](CHANGELOG.md)
+
+**Need help?** Open a GitHub issue with:
+- Error message from logs
+- Steps to reproduce
+- Python version + OS
+- Sample `.po` file (if applicable)
+
+---
+
+### ⚠️ Security & Usage Disclaimer
+
+This tool is designed for professional translation of Odoo ERP `.po` files.  
+While no telemetry or external logging is performed, users remain responsible for ensuring compliance with data-handling and privacy regulations in their environment.
+
+- Always review translations before deployment in production.
+- Avoid translating files containing confidential or client-identifiable data unless offline mode is enabled.
+- Store your Gemini or Google API keys securely (environment variables or CI secrets).
+- The project provides no warranty — use at your own discretion under the MIT license.
+
+---